--- conflicted
+++ resolved
@@ -49,26 +49,13 @@
  * Assumes the render surface has been initialized.
  * Assumes the row and column are in range of the surface size.
  */
-<<<<<<< HEAD
 void render_pixel(size_t row, size_t col, uint32_t pixel) {
-  CONTRACT(row < (size_t) NES_HEIGHT);
-  CONTRACT(col < (size_t) NES_WIDTH);
-
-  // Ignore the first/last 8 scanlines.
-  if ((row < 8) || (row >= (NES_HEIGHT - 8))) { return; }
-
-  // Render the pixel to the window.
-  render_set_draw_color(pixel);
-  SDL_RenderDrawPoint(render, col + 12, row - 8);
-=======
-void render_pixel(size_t row, size_t col, word_t pixel) {
   CONTRACT(row < (size_t) render->h);
   CONTRACT(col < (size_t) render->w);
 
   // Write the given pixel to the given location.
   uint32_t *pixels = (uint32_t*) render->pixels;
-  pixels[row * render->w + col] = palette_decode(pixel);
->>>>>>> 6e79b27d
+  pixels[row * render->w + col] = pixel;
 
   return;
 }
